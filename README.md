--- conflicted
+++ resolved
@@ -22,7 +22,6 @@
 
 Остановить все - `docker-compose down`.
 
-<<<<<<< HEAD
 Для `true-tech-server` есть возможность эмулировать различные отказы:
 
 `curl http://localhost:9081/debug/control?panic=true&error=true&delay=true`
@@ -31,8 +30,6 @@
 * delay=true - любые gRPC запросы к серверу будут обрабатываться с задержкой от 100мс до 1000мс
 
 
-=======
->>>>>>> ab654363
 ***Note: для сборки true-tech-client, true-tech-server нужен установленный Go (да простят меня питонисты).
 Я не успел никуда запушить готовые образы, поэтому при первом запуске docker-compose будет сборка тестовых микросервисов.***
 
@@ -41,16 +38,11 @@
 
 ## Схема (упрощенно)
 
-<<<<<<< HEAD
-![img.png](img.png)
-=======
 ![img.png](img.png)
 
-
-Data Collection Layer
-Vectorization Layer
-RAG Engine
-LLM Interface
-Реализовать Loki collector
-Реализовать Jaeger collector
->>>>>>> ab654363
+* Data Collection Layer
+* Vectorization Layer
+* RAG Engine
+* LLM Interface 
+* Реализовать Loki collector 
+* Реализовать Jaeger collector